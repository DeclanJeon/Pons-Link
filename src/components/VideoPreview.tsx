// frontend/src/components/VideoPreview.tsx (최종 수정본)
/**
 * @fileoverview 비디오 프리뷰 컴포넌트 - 로컬/리모트 자막 통합
 * @module components/VideoPreview
 * @description 비디오 스트림을 표시하고 자막을 오버레이하는 컴포넌트
 */

import { useVideoFullscreen } from "@/hooks/useVideoFullscreen";
import { cn } from "@/lib/utils";
import { useSubtitleStore } from "@/stores/useSubtitleStore";
import { Maximize2 } from "lucide-react";
<<<<<<< HEAD
import { useEffect, useRef } from "react";
import { SubtitleDisplay } from "./FileStreaming/SubtitleDisplay";
=======
import { useEffect, useRef, useState } from "react";
import { SubtitleDisplay } from "./FileStreaming/SubtitleDisplay";

// 커스텀 훅: 컨테이너 크기 감지
const useContainerSize = (ref: React.RefObject<HTMLDivElement>) => {
  const [size, setSize] = useState({ width: 0, height: 0 });

  useEffect(() => {
    const element = ref.current;
    if (!element) return;

    const updateSize = () => {
      setSize({
        width: element.offsetWidth,
        height: element.offsetHeight,
      });
    };

    updateSize();

    const resizeObserver = new ResizeObserver(updateSize);
    resizeObserver.observe(element);

    return () => resizeObserver.disconnect();
  }, [ref]);

  return size;
};
>>>>>>> 41d92e86

interface VideoPreviewProps {
  stream: MediaStream | null;
  isVideoEnabled: boolean;
  nickname: string;
  audioLevel?: number;
  showVoiceFrame?: boolean;
  isLocalVideo?: boolean;
  showSubtitles?: boolean;
  hideNickname?: boolean;
}

export const VideoPreview = ({
  stream,
  isVideoEnabled,
  nickname,
  isLocalVideo = false,
  showSubtitles = false,
  hideNickname = false,
}: VideoPreviewProps) => {
  const videoRef = useRef<HTMLVideoElement>(null);
  const containerRef = useRef<HTMLDivElement>(null);
<<<<<<< HEAD
=======
  const [showFullName, setShowFullName] = useState(false);

  const containerSize = useContainerSize(containerRef); // 커스텀 훅
  const isPIP = containerSize.width < 200; // 200px 이하를 PIP로 판단
>>>>>>> 41d92e86

  const { isFullscreen, handleDoubleClick } = useVideoFullscreen(containerRef, videoRef);

  // ⭐️ 수정 지점: 로컬/리모트 자막 활성화 상태를 모두 가져옵니다.
  const { isEnabled: localSubtitlesEnabled, isRemoteSubtitleEnabled } = useSubtitleStore();

  // ⭐️ 수정 지점: 자막 표시 조건을 분리합니다.
  // 로컬 비디오는 로컬 자막 상태를, 리모트 비디오는 리모트 자막 상태를 확인합니다.
  const shouldShowSubtitles = showSubtitles &&
                              (isLocalVideo ? localSubtitlesEnabled : isRemoteSubtitleEnabled);

  useEffect(() => {
    if (!videoRef.current) return;

    const video = videoRef.current;
    const currentSrc = video.srcObject;

    if (!stream) {
      if (currentSrc) video.srcObject = null;
      return;
    }

    if (currentSrc !== stream) {
      if (currentSrc instanceof MediaStream) video.srcObject = null;
      video.srcObject = stream;

      if (!isLocalVideo && video.paused) {
        video.play().catch(err => console.warn(`[VideoPreview] ${nickname} - 재생 실패:`, err));
      }
    }
  }, [stream, isLocalVideo, nickname]);

  return (
    <div
      ref={containerRef}
      className={cn(
        "relative w-full h-full bg-muted rounded-lg overflow-hidden flex items-center justify-center shadow-md border border-border/20 group",
        isFullscreen && "fixed inset-0 z-50 rounded-none bg-black"
      )}
      onDoubleClick={handleDoubleClick}
      tabIndex={0}
      onMouseEnter={() => setShowFullName(true)}
      onMouseLeave={() => setShowFullName(false)}
    >
      <video
        ref={videoRef}
        autoPlay
        playsInline
        muted={isLocalVideo}
        className={cn(
          "transition-opacity duration-300",
          isFullscreen ? "w-full h-full object-contain" : "w-full h-full object-cover",
          stream && isVideoEnabled ? "opacity-100" : "opacity-0"
        )}
      />

      {(!stream || !isVideoEnabled) && !isFullscreen && (
        <div className="absolute inset-0 flex items-center justify-center bg-gradient-to-br from-secondary/50 to-muted">
          <div className="w-20 h-20 lg:w-24 lg:h-24 bg-primary/10 rounded-full flex items-center justify-center">
            <span className="text-3xl lg:text-4xl font-bold text-primary">
              {nickname.charAt(0).toUpperCase()}
            </span>
          </div>
        </div>
      )}

      {/* 자막 표시 - isRemote prop으로 로컬/리모트 구분 */}
      {shouldShowSubtitles && (
        <SubtitleDisplay
          videoRef={videoRef}
          isRemote={!isLocalVideo}
        />
      )}

<<<<<<< HEAD
      <div className={cn(
        "absolute bottom-2 left-2 bg-black/60 backdrop-blur-sm px-3 py-1 rounded-full text-xs text-white",
        isFullscreen && "bottom-4 left-4 text-sm px-4 py-2"
      )}>
        {nickname} {isLocalVideo && "(You)"}
      </div>
=======
      {!hideNickname && (
        isPIP ? (
          // PIP 모드: 아이콘만 표시
          <div className="absolute bottom-2 left-2 w-8 h-8 bg-black/60 backdrop-blur-sm rounded-full flex items-center justify-center">
            <span className="text-sm font-bold text-white">
              {nickname.charAt(0).toUpperCase()}
            </span>
          </div>
        ) : (
          // 일반 모드: 전체 이름
          <div className={cn(
            "absolute bottom-2 left-2 bg-black/60 backdrop-blur-sm px-3 py-1 rounded-full text-xs text-white",
            isFullscreen && "bottom-4 left-4 text-sm px-4 py-2"
          )}>
            {nickname} {isLocalVideo && "(You)"}
          </div>
        )
      )}

      {/* 호버 툴팁 */}
      {/* {showFullName && isPIP && (
        <div className="absolute bottom-12 left-2 bg-black/90 backdrop-blur-sm px-3 py-2 rounded-lg text-sm text-white shadow-lg z-10">
          {nickname} {isLocalVideo && "(You)"}
        </div>
      )} */}
>>>>>>> 41d92e86

      {!isFullscreen && (
        <>
          <div className="absolute top-2 right-2 opacity-0 group-hover:opacity-100 transition-opacity">
            <div className="bg-black/60 backdrop-blur-sm p-2 rounded-lg">
              <Maximize2 className="w-4 h-4 text-white" />
            </div>
          </div>

          <div className="absolute bottom-2 right-2 text-xs text-white/50 opacity-0 group-hover:opacity-100 transition-opacity bg-black/60 px-2 py-1 rounded">
            Double-click or Press F
          </div>
        </>
      )}

      {isFullscreen && (
        <div className="absolute top-4 right-4 text-sm text-white/70 bg-black/60 px-3 py-2 rounded">
          Press ESC to exit fullscreen
        </div>
      )}
    </div>
  );
};<|MERGE_RESOLUTION|>--- conflicted
+++ resolved
@@ -1,22 +1,13 @@
-// frontend/src/components/VideoPreview.tsx (최종 수정본)
-/**
- * @fileoverview 비디오 프리뷰 컴포넌트 - 로컬/리모트 자막 통합
- * @module components/VideoPreview
- * @description 비디오 스트림을 표시하고 자막을 오버레이하는 컴포넌트
- */
-
 import { useVideoFullscreen } from "@/hooks/useVideoFullscreen";
 import { cn } from "@/lib/utils";
 import { useSubtitleStore } from "@/stores/useSubtitleStore";
 import { Maximize2 } from "lucide-react";
-<<<<<<< HEAD
-import { useEffect, useRef } from "react";
-import { SubtitleDisplay } from "./FileStreaming/SubtitleDisplay";
-=======
 import { useEffect, useRef, useState } from "react";
 import { SubtitleDisplay } from "./FileStreaming/SubtitleDisplay";
 
-// 커스텀 훅: 컨테이너 크기 감지
+/**
+ * 컨테이너 크기 훅 (반응형 처리)
+ */
 const useContainerSize = (ref: React.RefObject<HTMLDivElement>) => {
   const [size, setSize] = useState({ width: 0, height: 0 });
 
@@ -41,47 +32,60 @@
 
   return size;
 };
->>>>>>> 41d92e86
 
 interface VideoPreviewProps {
+  /** 미디어 스트림 */
   stream: MediaStream | null;
+  /** 비디오 활성화 여부 */
   isVideoEnabled: boolean;
+  /** 사용자 닉네임 */
   nickname: string;
+  /** 오디오 레벨 (0-1) */
   audioLevel?: number;
+  /** 음성 프레임 표시 여부 */
   showVoiceFrame?: boolean;
+  /** 로컬 비디오 여부 */
   isLocalVideo?: boolean;
+  /** 자막 표시 여부 */
   showSubtitles?: boolean;
-  hideNickname?: boolean;
 }
 
+/**
+ * 비디오 프리뷰 컴포넌트
+ *
+ * 로컬/원격 비디오 스트림을 표시하며, 다음 기능을 제공합니다:
+ * - 비디오 on/off 시 아바타 표시
+ * - 전체화면 지원 (더블클릭 또는 F키)
+ * - 자막 오버레이 (선택적)
+ * - 닉네임 표시
+ * - 반응형 레이아웃
+ */
 export const VideoPreview = ({
   stream,
   isVideoEnabled,
   nickname,
   isLocalVideo = false,
   showSubtitles = false,
-  hideNickname = false,
 }: VideoPreviewProps) => {
   const videoRef = useRef<HTMLVideoElement>(null);
   const containerRef = useRef<HTMLDivElement>(null);
-<<<<<<< HEAD
-=======
   const [showFullName, setShowFullName] = useState(false);
 
-  const containerSize = useContainerSize(containerRef); // 커스텀 훅
-  const isPIP = containerSize.width < 200; // 200px 이하를 PIP로 판단
->>>>>>> 41d92e86
+  const containerSize = useContainerSize(containerRef);
+  const isPIP = containerSize.width < 200; // 200px 미만이면 PIP 모드
 
   const { isFullscreen, handleDoubleClick } = useVideoFullscreen(containerRef, videoRef);
 
-  // ⭐️ 수정 지점: 로컬/리모트 자막 활성화 상태를 모두 가져옵니다.
+  // 자막 표시 여부: 로컬/원격에 따라 다른 스토어 상태 참조
   const { isEnabled: localSubtitlesEnabled, isRemoteSubtitleEnabled } = useSubtitleStore();
 
-  // ⭐️ 수정 지점: 자막 표시 조건을 분리합니다.
-  // 로컬 비디오는 로컬 자막 상태를, 리모트 비디오는 리모트 자막 상태를 확인합니다.
+  // 자막 표시 조건: showSubtitles prop이 true이고, 해당 자막이 활성화된 경우
   const shouldShowSubtitles = showSubtitles &&
                               (isLocalVideo ? localSubtitlesEnabled : isRemoteSubtitleEnabled);
 
+  /**
+   * 비디오 스트림 연결 및 재생
+   */
   useEffect(() => {
     if (!videoRef.current) return;
 
@@ -97,8 +101,11 @@
       if (currentSrc instanceof MediaStream) video.srcObject = null;
       video.srcObject = stream;
 
+      // 원격 비디오는 자동 재생
       if (!isLocalVideo && video.paused) {
-        video.play().catch(err => console.warn(`[VideoPreview] ${nickname} - 재생 실패:`, err));
+        video.play().catch(err => {
+          console.warn(`[VideoPreview] ${nickname} 자동 재생 실패:`, err);
+        });
       }
     }
   }, [stream, isLocalVideo, nickname]);
@@ -115,6 +122,7 @@
       onMouseEnter={() => setShowFullName(true)}
       onMouseLeave={() => setShowFullName(false)}
     >
+      {/* 비디오 요소 */}
       <video
         ref={videoRef}
         autoPlay
@@ -127,6 +135,7 @@
         )}
       />
 
+      {/* 비디오 꺼짐 상태: 아바타 표시 */}
       {(!stream || !isVideoEnabled) && !isFullscreen && (
         <div className="absolute inset-0 flex items-center justify-center bg-gradient-to-br from-secondary/50 to-muted">
           <div className="w-20 h-20 lg:w-24 lg:h-24 bg-primary/10 rounded-full flex items-center justify-center">
@@ -137,7 +146,7 @@
         </div>
       )}
 
-      {/* 자막 표시 - isRemote prop으로 로컬/리모트 구분 */}
+      {/* 자막 오버레이 - isRemote prop 전달 */}
       {shouldShowSubtitles && (
         <SubtitleDisplay
           videoRef={videoRef}
@@ -145,41 +154,32 @@
         />
       )}
 
-<<<<<<< HEAD
-      <div className={cn(
-        "absolute bottom-2 left-2 bg-black/60 backdrop-blur-sm px-3 py-1 rounded-full text-xs text-white",
-        isFullscreen && "bottom-4 left-4 text-sm px-4 py-2"
-      )}>
-        {nickname} {isLocalVideo && "(You)"}
-      </div>
-=======
-      {!hideNickname && (
-        isPIP ? (
-          // PIP 모드: 아이콘만 표시
-          <div className="absolute bottom-2 left-2 w-8 h-8 bg-black/60 backdrop-blur-sm rounded-full flex items-center justify-center">
-            <span className="text-sm font-bold text-white">
-              {nickname.charAt(0).toUpperCase()}
-            </span>
-          </div>
-        ) : (
-          // 일반 모드: 전체 이름
-          <div className={cn(
-            "absolute bottom-2 left-2 bg-black/60 backdrop-blur-sm px-3 py-1 rounded-full text-xs text-white",
-            isFullscreen && "bottom-4 left-4 text-sm px-4 py-2"
-          )}>
-            {nickname} {isLocalVideo && "(You)"}
-          </div>
-        )
-      )}
-
-      {/* 호버 툴팁 */}
-      {/* {showFullName && isPIP && (
-        <div className="absolute bottom-12 left-2 bg-black/90 backdrop-blur-sm px-3 py-2 rounded-lg text-sm text-white shadow-lg z-10">
+      {/* 닉네임 표시 */}
+      {isPIP ? (
+        // PIP 모드: 아바타만 표시
+        <div className="absolute bottom-2 left-2 w-8 h-8 bg-black/60 backdrop-blur-sm rounded-full flex items-center justify-center">
+          <span className="text-sm font-bold text-white">
+            {nickname.charAt(0).toUpperCase()}
+          </span>
+        </div>
+      ) : (
+        // 일반 모드: 닉네임 표시
+        <div className={cn(
+          "absolute bottom-2 left-2 bg-black/60 backdrop-blur-sm px-3 py-1 rounded-full text-xs text-white",
+          isFullscreen && "bottom-4 left-4 text-sm px-4 py-2"
+        )}>
           {nickname} {isLocalVideo && "(You)"}
         </div>
-      )} */}
->>>>>>> 41d92e86
-
+      )}
+
+      {/* 전체 이름 툴팁 (PIP 모드 호버 시) */}
+      {showFullName && isPIP && (
+        <div className="absolute bottom-12 left-2 bg-black/90 backdrop-blur-sm px-3 py-2 rounded-lg text-sm text-white shadow-lg z-10 whitespace-nowrap">
+          {nickname} {isLocalVideo && "(You)"}
+        </div>
+      )}
+
+      {/* 전체화면 버튼 힌트 */}
       {!isFullscreen && (
         <>
           <div className="absolute top-2 right-2 opacity-0 group-hover:opacity-100 transition-opacity">
@@ -194,6 +194,7 @@
         </>
       )}
 
+      {/* 전체화면 종료 힌트 */}
       {isFullscreen && (
         <div className="absolute top-4 right-4 text-sm text-white/70 bg-black/60 px-3 py-2 rounded">
           Press ESC to exit fullscreen
